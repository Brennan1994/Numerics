--- conflicted
+++ resolved
@@ -1,8 +1,4 @@
-<<<<<<< HEAD
-﻿/**
-=======
 ﻿/***
->>>>>>> 160377d9
 * NOTICE:
 * The U.S. Army Corps of Engineers, Risk Management Center (USACE-RMC) makes no guarantees about
 * the results, or appropriateness of outputs, obtained from Numerics.
@@ -30,11 +26,7 @@
 * INTERRUPTION) HOWEVER CAUSED AND ON ANY THEORY OF LIABILITY, WHETHER IN CONTRACT, STRICT
 * LIABILITY, OR TORT (INCLUDING NEGLIGENCE OR OTHERWISE) ARISING IN ANY WAY OUT OF THE USE OF
 * THIS SOFTWARE, EVEN IF ADVISED OF THE POSSIBILITY OF SUCH DAMAGE.
-<<<<<<< HEAD
-* **/
-=======
 **/
->>>>>>> 160377d9
 
 using System;
 
