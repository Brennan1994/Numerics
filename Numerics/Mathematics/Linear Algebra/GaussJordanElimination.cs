<<<<<<< HEAD
﻿/**
* NOTICE:
* The U.S. Army Corps of Engineers, Risk Management Center (USACE-RMC) makes no guarantees about
* the results, or appropriateness of outputs, obtained from Numerics.
*
* LIST OF CONDITIONS:
* Redistribution and use in source and binary forms, with or without modification, are permitted
=======
﻿/***
*NOTICE:
*The U.S.Army Corps of Engineers, Risk Management Center (USACE-RMC) makes no guarantees about
* the results, or appropriateness of outputs, obtained from Numerics.
*
* LIST OF CONDITIONS:
*Redistribution and use in source and binary forms, with or without modification, are permitted
>>>>>>> 160377d9
* provided that the following conditions are met:
* ● Redistributions of source code must retain the above notice, this list of conditions, and the
* following disclaimer.
* ● Redistributions in binary form must reproduce the above notice, this list of conditions, and
* the following disclaimer in the documentation and/or other materials provided with the distribution.
* ● The names of the U.S. Government, the U.S. Army Corps of Engineers, the Institute for Water
* Resources, or the Risk Management Center may not be used to endorse or promote products derived
* from this software without specific prior written permission. Nor may the names of its contributors
* be used to endorse or promote products derived from this software without specific prior
* written permission.
*
* DISCLAIMER:
<<<<<<< HEAD
* THIS SOFTWARE IS PROVIDED BY THE U.S. ARMY CORPS OF ENGINEERS RISK MANAGEMENT CENTER
=======
*THIS SOFTWARE IS PROVIDED BY THE U.S. ARMY CORPS OF ENGINEERS RISK MANAGEMENT CENTER
>>>>>>> 160377d9
* (USACE-RMC) "AS IS" AND ANY EXPRESS OR IMPLIED WARRANTIES, INCLUDING, BUT NOT LIMITED TO,
* THE IMPLIED WARRANTIES OF MERCHANTABILITY AND FITNESS FOR A PARTICULAR PURPOSE ARE
* DISCLAIMED. IN NO EVENT SHALL USACE-RMC BE LIABLE FOR ANY DIRECT, INDIRECT, INCIDENTAL,
* SPECIAL, EXEMPLARY, OR CONSEQUENTIAL DAMAGES (INCLUDING, BUT NOT LIMITED TO,
* PROCUREMENT OF SUBSTITUTE GOODS OR SERVICES; LOSS OF USE, DATA, OR PROFITS; OR BUSINESS
* INTERRUPTION) HOWEVER CAUSED AND ON ANY THEORY OF LIABILITY, WHETHER IN CONTRACT, STRICT
* LIABILITY, OR TORT (INCLUDING NEGLIGENCE OR OTHERWISE) ARISING IN ANY WAY OUT OF THE USE OF
* THIS SOFTWARE, EVEN IF ADVISED OF THE POSSIBILITY OF SUCH DAMAGE.
<<<<<<< HEAD
* **/
=======
***/
>>>>>>> 160377d9

using System;
using System.Runtime.InteropServices;

namespace Numerics.Mathematics.LinearAlgebra
{

    /// <summary>
    /// A class for solving a set of linear equations Gauss-Jordan elimination.
    /// </summary>
    /// <remarks>
    /// <para>
    ///     <b> Authors: </b>
    ///     <list type="bullet"> 
    ///     <item> Haden Smith, USACE Risk Management Center, cole.h.smith@usace.army.mil </item>
    ///     <item> Tiki Gonzalez, USACE Risk Management Center, julian.t.gonzalez@usace.army.mil </item>
    /// </list>
    /// </para>
    /// <para>
    /// <b> Description: </b>
    /// </para>
    /// <para>
    /// Gauss-Jordan Elimination is a row reduction algorithm that correctly formats matrices
    /// so that we can solve linear systems in the form A*x = b. 
    /// </para>
    /// <para>
    /// <b> References: </b>
    /// </para>
    /// <para>
    /// "Numerical Recipes: The art of Scientific Computing, Third Edition. Press et al. 2017.
    /// </para>
    /// <para>
    /// <see href = "https://en.wikipedia.org/wiki/Gaussian_elimination" />
    /// </para>
    /// </remarks>
    public class GaussJordanElimination
    {

        /// <summary>
        /// Perform Gauss-Jordan elimination.
        /// </summary>
        /// <param name="A">The input matrix A.</param>
        /// <param name="B">The input matrix B containing the M right-hand side vectors.</param>
        /// <remarks>
        /// On output, A is replaced by its matrix inverse, and B is replaced by the corresponding set of solution vectors.
        /// </remarks>
        public static void Solve(ref Matrix A, [Optional, DefaultParameterValue(null)] ref Matrix B)
        {
            // No right-hand sides. Replaces A by its inverse.
            if (B is null)
            {
                // Dummy vector with zero columns
                B = new Matrix(A.NumberOfRows, 0);
            }

            int n = A.NumberOfRows;
            int m = B.NumberOfColumns;
            var icol = default(int);
            var irow = default(int);
            double big;
            double dum;
            double pivinv;
            // These integer arrays are used for bookkeeping on the pivoting.
            var indxc = new int[n];
            var indxr = new int[n];
            var ipiv = new int[n];
            for (int j = 0; j < n; j++)
                ipiv[j] = 0;
            // This is the main loop over the columns to be reduced. 
            for (int i = 0; i < n; i++)
            {
                big = 0.0d;
                // This is the outer loop of the search for a pivot element.
                for (int j = 0; j < n; j++)
                {
                    if (ipiv[j] != 1.0d)
                    {
                        for (int k = 0; k < n; k++)
                        {
                            if (ipiv[k] == 0.0d)
                            {
                                if (Math.Abs(A[j, k]) >= big)
                                {
                                    big = Math.Abs(A[j, k]);
                                    irow = j;
                                    icol = k;
                                }
                            }
                            else if (ipiv[k] > 1)
                            {
                                throw new Exception("Singular matrix");
                            }
                        }
                    }
                }

                ipiv[icol] += 1;
                // We now have the pivot element, so we interchange rows, if needed, to put the pivot
                // element on the diagonal. The columns are not physically interchanged, only relabeled:
                // index-c[i], the column of the (i+1)th pivot element, is the (i+1)th column that is
                // reduced, while index-r[i] is the row in which that pivot element was originally located.
                // If index-r[i] <> index-c[i], there is an implied column interchange. With the form of 
                // bookkeeping, the solution B's will end up in the correct order, and the inverse matrix
                // with be scrambled by columns. 
                if (irow != icol)
                {
                    for (int l = 0; l < n; l++)
                    {
                        dum = A[irow, l];
                        A[irow, l] = A[icol, l];
                        A[icol, l] = dum;
                    }

                    for (int l = 0; l < m; l++)
                    {
                        dum = B[irow, l];
                        B[irow, l] = B[icol, l];
                        B[icol, l] = dum;
                    }
                }
                // We are now ready to divide the pivot row by the pivot element, located at i-row and i-col.
                indxr[i] = irow;
                indxc[i] = icol;
                if (A[icol, icol] == 0.0d)
                {
                    throw new Exception("Singular matrix");
                }

                pivinv = 1.0d / A[icol, icol];
                A[icol, icol] = 1.0d;
                for (int l = 0; l < n; l++)
                    A[icol, l] *= pivinv;
                for (int l = 0; l < m; l++)
                    B[icol, l] *= pivinv;
                // Now we reduce the rows except for the pivot one, of course.
                for (int ll = 0; ll < n; ll++)
                {
                    if (ll != icol)
                    {
                        dum = A[ll, icol];
                        A[ll, icol] = 0.0d;
                        for (int l = 0; l < n ; l++)
                            A[ll, l] -= A[icol, l] * dum;
                        for (int l = 0; l < m; l++)
                            B[ll, l] -= B[icol, l] * dum;
                    }
                }
            }
            // This is the of the main loop over columns of the reduction. It only remains to unscramble
            // the solution in view of the column interchanges. We do this by interchanging pairs of 
            // columns in the reverse order that the permutation was built up. 
            for (int l = n - 1; l >= 0; l -= 1)
            {
                if (indxr[l] != indxc[l])
                {
                    for (int k = 0; k < n ; k++)
                    {
                        dum = A[k, indxr[l]];
                        A[k, indxr[l]] = A[k, indxc[l]];
                        A[k, indxc[l]] = dum;
                    }
                }
            }
            // And we are done.

        }
    }
}<|MERGE_RESOLUTION|>--- conflicted
+++ resolved
@@ -1,12 +1,3 @@
-<<<<<<< HEAD
-﻿/**
-* NOTICE:
-* The U.S. Army Corps of Engineers, Risk Management Center (USACE-RMC) makes no guarantees about
-* the results, or appropriateness of outputs, obtained from Numerics.
-*
-* LIST OF CONDITIONS:
-* Redistribution and use in source and binary forms, with or without modification, are permitted
-=======
 ﻿/***
 *NOTICE:
 *The U.S.Army Corps of Engineers, Risk Management Center (USACE-RMC) makes no guarantees about
@@ -14,7 +5,6 @@
 *
 * LIST OF CONDITIONS:
 *Redistribution and use in source and binary forms, with or without modification, are permitted
->>>>>>> 160377d9
 * provided that the following conditions are met:
 * ● Redistributions of source code must retain the above notice, this list of conditions, and the
 * following disclaimer.
@@ -27,11 +17,7 @@
 * written permission.
 *
 * DISCLAIMER:
-<<<<<<< HEAD
-* THIS SOFTWARE IS PROVIDED BY THE U.S. ARMY CORPS OF ENGINEERS RISK MANAGEMENT CENTER
-=======
 *THIS SOFTWARE IS PROVIDED BY THE U.S. ARMY CORPS OF ENGINEERS RISK MANAGEMENT CENTER
->>>>>>> 160377d9
 * (USACE-RMC) "AS IS" AND ANY EXPRESS OR IMPLIED WARRANTIES, INCLUDING, BUT NOT LIMITED TO,
 * THE IMPLIED WARRANTIES OF MERCHANTABILITY AND FITNESS FOR A PARTICULAR PURPOSE ARE
 * DISCLAIMED. IN NO EVENT SHALL USACE-RMC BE LIABLE FOR ANY DIRECT, INDIRECT, INCIDENTAL,
@@ -40,11 +26,7 @@
 * INTERRUPTION) HOWEVER CAUSED AND ON ANY THEORY OF LIABILITY, WHETHER IN CONTRACT, STRICT
 * LIABILITY, OR TORT (INCLUDING NEGLIGENCE OR OTHERWISE) ARISING IN ANY WAY OUT OF THE USE OF
 * THIS SOFTWARE, EVEN IF ADVISED OF THE POSSIBILITY OF SUCH DAMAGE.
-<<<<<<< HEAD
-* **/
-=======
 ***/
->>>>>>> 160377d9
 
 using System;
 using System.Runtime.InteropServices;
