﻿/**
* NOTICE:
* The U.S. Army Corps of Engineers, Risk Management Center (USACE-RMC) makes no guarantees about
* the results, or appropriateness of outputs, obtained from Numerics.
*
* LIST OF CONDITIONS:
* Redistribution and use in source and binary forms, with or without modification, are permitted
* provided that the following conditions are met:
* ● Redistributions of source code must retain the above notice, this list of conditions, and the
* following disclaimer.
* ● Redistributions in binary form must reproduce the above notice, this list of conditions, and
* the following disclaimer in the documentation and/or other materials provided with the distribution.
* ● The names of the U.S. Government, the U.S. Army Corps of Engineers, the Institute for Water
* Resources, or the Risk Management Center may not be used to endorse or promote products derived
* from this software without specific prior written permission. Nor may the names of its contributors
* be used to endorse or promote products derived from this software without specific prior
* written permission.
*
* DISCLAIMER:
* THIS SOFTWARE IS PROVIDED BY THE U.S. ARMY CORPS OF ENGINEERS RISK MANAGEMENT CENTER
* (USACE-RMC) "AS IS" AND ANY EXPRESS OR IMPLIED WARRANTIES, INCLUDING, BUT NOT LIMITED TO,
* THE IMPLIED WARRANTIES OF MERCHANTABILITY AND FITNESS FOR A PARTICULAR PURPOSE ARE
* DISCLAIMED. IN NO EVENT SHALL USACE-RMC BE LIABLE FOR ANY DIRECT, INDIRECT, INCIDENTAL,
* SPECIAL, EXEMPLARY, OR CONSEQUENTIAL DAMAGES (INCLUDING, BUT NOT LIMITED TO,
* PROCUREMENT OF SUBSTITUTE GOODS OR SERVICES; LOSS OF USE, DATA, OR PROFITS; OR BUSINESS
* INTERRUPTION) HOWEVER CAUSED AND ON ANY THEORY OF LIABILITY, WHETHER IN CONTRACT, STRICT
* LIABILITY, OR TORT (INCLUDING NEGLIGENCE OR OTHERWISE) ARISING IN ANY WAY OUT OF THE USE OF
* THIS SOFTWARE, EVEN IF ADVISED OF THE POSSIBILITY OF SUCH DAMAGE.
* **/

using System;
using System.Collections;
using System.Collections.Generic;
using System.Collections.Specialized;
using System.Linq;

namespace Numerics.Data
{

    /// <summary>
    /// An abstract series class, which is a collection of series ordinates.
    /// </summary>
    /// <remarks>
    /// <para>
    ///     <b> Authors: </b>
    ///     Haden Smith, USACE Risk Management Center, cole.h.smith@usace.army.mil
    /// </para>
    /// </remarks>
    [Serializable]
    public abstract class Series<TIndex, TValue> : IList<SeriesOrdinate<TIndex, TValue>>, IList, INotifyCollectionChanged
    {
        /// <summary>
        /// Internal list.
        /// </summary>
        protected List<SeriesOrdinate<TIndex, TValue>> _seriesOrdinates = new List<SeriesOrdinate<TIndex, TValue>>();

        /// <inheritdoc/>
        public event NotifyCollectionChangedEventHandler CollectionChanged;

        /// <inheritdoc/>
        public SeriesOrdinate<TIndex, TValue> this[int index]
        {
            get { return _seriesOrdinates[index]; }
            set
            {
                if (_seriesOrdinates[index] != value)
                {
                    var oldvalue = _seriesOrdinates[index];
                    _seriesOrdinates[index] = value;
                    if (SuppressCollectionChanged == false)
                        CollectionChanged?.Invoke(this, new NotifyCollectionChangedEventArgs(NotifyCollectionChangedAction.Replace, value, oldvalue));
                }
            }
        }

        /// <inheritdoc/>
        object IList.this[int index]
        {
            get { return _seriesOrdinates[index]; }
            set
            {
                if (value.GetType() != typeof(SeriesOrdinate<TIndex, TValue>))
                {
                    if (_seriesOrdinates[index] != (SeriesOrdinate<TIndex, TValue>)value)
                    {
                        var oldvalue = _seriesOrdinates[index];
                        _seriesOrdinates[index] = (SeriesOrdinate<TIndex, TValue>)value;
                        if (SuppressCollectionChanged == false)
                            CollectionChanged?.Invoke(this, new NotifyCollectionChangedEventArgs(NotifyCollectionChangedAction.Replace, value, oldvalue));
                    }
                }

            }
        }

        /// <summary>
        /// Suppress collection changed events from firing.
        /// </summary>
        public bool SuppressCollectionChanged { get; set; } = false;

        /// <inheritdoc/>
        public int Count => _seriesOrdinates.Count;

        /// <inheritdoc/>
        public virtual bool IsReadOnly => false;

        /// <inheritdoc/>
        public bool IsFixedSize => false;

        /// <inheritdoc/>
        public object SyncRoot => _seriesOrdinates.Count > 0 ? _seriesOrdinates[0] : null;

        /// <inheritdoc/>
        public bool IsSynchronized => false;

        /// <inheritdoc/>
        public virtual void Add(SeriesOrdinate<TIndex, TValue> item)
        {
            _seriesOrdinates.Add(item);
            if (SuppressCollectionChanged == false) { CollectionChanged?.Invoke(this, new NotifyCollectionChangedEventArgs(NotifyCollectionChangedAction.Add, item, _seriesOrdinates.Count - 1)); }
        }

        /// <inheritdoc/>
        public int Add(object item)
        {
            if (item.GetType() != typeof(SeriesOrdinate<TIndex, TValue>)) { return -1; }

            Add((SeriesOrdinate<TIndex, TValue>)item);
            return _seriesOrdinates.Count - 1;
        }

        /// <inheritdoc/>
        public virtual void Insert(int index, SeriesOrdinate<TIndex, TValue> item)
        {
            _seriesOrdinates.Insert(index, item);
            if (SuppressCollectionChanged == false) { CollectionChanged?.Invoke(this, new NotifyCollectionChangedEventArgs(NotifyCollectionChangedAction.Add, item, index)); }
        }

<<<<<<< HEAD
        /// <summary>
        /// Removes the first occurrence of the specified object.
        /// </summary>
        /// <param name="item">The object to remove from the collection.</param>
        /// <returns>True if the occurrence is successfully removed. False otherwise.</returns>
=======
        /// <inheritdoc/>
        public void Insert(int index, object item)
        {
            if (item.GetType() == typeof(SeriesOrdinate<TIndex, TValue>)) { Insert(index, (SeriesOrdinate<TIndex, TValue>)item); }
        }

        /// <inheritdoc/>
>>>>>>> 8b5b421a
        public virtual bool Remove(SeriesOrdinate<TIndex, TValue> item)
        {
            var index = IndexOf(item);
            if (_seriesOrdinates.Remove(item) == true)
            {
                if (SuppressCollectionChanged == false)
                    CollectionChanged?.Invoke(this, new NotifyCollectionChangedEventArgs(NotifyCollectionChangedAction.Remove, item, index));
                return true;
            }
            return false;
        }

        /// <inheritdoc/>
        public void Remove(object item)
        {
            if (item.GetType() == typeof(SeriesOrdinate<TIndex, TValue>))
            {
                Remove((SeriesOrdinate<TIndex, TValue>)item);
            }
        }

        /// <inheritdoc/>
        public virtual void RemoveAt(int index)
        {
            Remove(_seriesOrdinates[index]);
        }

        /// <summary>
        /// Remove all elements from the collection.
        /// </summary>
        public void Clear()
        {
            SuppressCollectionChanged = true;
            for (int i = _seriesOrdinates.Count - 1; i >= 0; i--)
                Remove(_seriesOrdinates[i]);
            SuppressCollectionChanged = false;
            RaiseCollectionChangedReset();
        }

<<<<<<< HEAD
        /// <summary>
        /// Determines whether an element is in the collection.
        /// </summary>
        /// <param name="item">The item to locate.</param>
        /// <returns>True if the element is in the collection. False otherwise/</returns>
=======
        /// <inheritdoc/>
>>>>>>> 8b5b421a
        public bool Contains(SeriesOrdinate<TIndex, TValue> item)
        {
            return _seriesOrdinates.Contains(item);
        }

        /// <inheritdoc/>
        public bool Contains(object item)
        {
            if (item.GetType() == typeof(SeriesOrdinate<TIndex, TValue>))
            {
                Contains((SeriesOrdinate<TIndex, TValue>)item);
            }
            return false;
        }

        /// <inheritdoc/>
        public void CopyTo(SeriesOrdinate<TIndex, TValue>[] array, int index)
        {
            _seriesOrdinates.CopyTo(array, index);
        }

        /// <inheritdoc/>
        public void CopyTo(Array array, int index)
        {
            if (array.GetType() == typeof(SeriesOrdinate<TIndex, TValue>[]))
            {
                CopyTo((SeriesOrdinate<TIndex, TValue>[])array, index);
            }
        }

        /// <inheritdoc/>
        public int IndexOf(SeriesOrdinate<TIndex, TValue> item)
        {
            return _seriesOrdinates.IndexOf(item);
        }

<<<<<<< HEAD
        /// <summary>
        /// Returns an enumerator that iterates through the collection.
        /// </summary>
        /// <returns>An enumerator for the collection.</returns>
=======
        /// <inheritdoc/>
        public int IndexOf(object item)
        {
            if (item.GetType() == typeof(SeriesOrdinate<TIndex, TValue>))
            {
                return _seriesOrdinates.IndexOf((SeriesOrdinate<TIndex, TValue>)item);
            }
            return -1;
        }

        /// <inheritdoc/>
>>>>>>> 8b5b421a
        public IEnumerator<SeriesOrdinate<TIndex, TValue>> GetEnumerator()
        {
            return _seriesOrdinates.GetEnumerator();
        }

<<<<<<< HEAD
        /// <summary>
        /// Returns an enumerator that iterates through the collection.
        /// </summary>
        /// <returns>An enumerator for the collection.</returns>
=======
        /// <inheritdoc/>
>>>>>>> 8b5b421a
        IEnumerator IEnumerable.GetEnumerator()
        {
            return GetEnumerator();
        }

        /// <summary>
        /// Raise the collection changed reset event.
        /// </summary>
        public void RaiseCollectionChangedReset()
        {
            CollectionChanged?.Invoke(this, new NotifyCollectionChangedEventArgs(NotifyCollectionChangedAction.Reset));
        }

        /// <summary>
        /// Returns the list of series values as a list.
        /// </summary>
        public List<TValue> ValuesToList()
        {
            return _seriesOrdinates.Select(x => x.Value).ToList();
        }

        /// <summary>
        /// Returns the list of series values as an array.
        /// </summary>
        public TValue[] ValuesToArray()
        {
            return _seriesOrdinates.Select(x => x.Value).ToArray();
        }

        /// <summary>
        /// Returns the list of series indexes as a list.
        /// </summary>
        public List<TIndex> IndexesToList()
        {
            return _seriesOrdinates.Select(x => x.Index).ToList();
        }

        /// <summary>
        /// Returns the list of series indexes as an array.
        /// </summary>
        public TIndex[] IndexesToArray()
        {
            return _seriesOrdinates.Select(x => x.Index).ToArray();
        }

    }
}<|MERGE_RESOLUTION|>--- conflicted
+++ resolved
@@ -136,13 +136,6 @@
             if (SuppressCollectionChanged == false) { CollectionChanged?.Invoke(this, new NotifyCollectionChangedEventArgs(NotifyCollectionChangedAction.Add, item, index)); }
         }
 
-<<<<<<< HEAD
-        /// <summary>
-        /// Removes the first occurrence of the specified object.
-        /// </summary>
-        /// <param name="item">The object to remove from the collection.</param>
-        /// <returns>True if the occurrence is successfully removed. False otherwise.</returns>
-=======
         /// <inheritdoc/>
         public void Insert(int index, object item)
         {
@@ -150,7 +143,6 @@
         }
 
         /// <inheritdoc/>
->>>>>>> 8b5b421a
         public virtual bool Remove(SeriesOrdinate<TIndex, TValue> item)
         {
             var index = IndexOf(item);
@@ -190,15 +182,7 @@
             RaiseCollectionChangedReset();
         }
 
-<<<<<<< HEAD
-        /// <summary>
-        /// Determines whether an element is in the collection.
-        /// </summary>
-        /// <param name="item">The item to locate.</param>
-        /// <returns>True if the element is in the collection. False otherwise/</returns>
-=======
-        /// <inheritdoc/>
->>>>>>> 8b5b421a
+        /// <inheritdoc/>
         public bool Contains(SeriesOrdinate<TIndex, TValue> item)
         {
             return _seriesOrdinates.Contains(item);
@@ -235,12 +219,6 @@
             return _seriesOrdinates.IndexOf(item);
         }
 
-<<<<<<< HEAD
-        /// <summary>
-        /// Returns an enumerator that iterates through the collection.
-        /// </summary>
-        /// <returns>An enumerator for the collection.</returns>
-=======
         /// <inheritdoc/>
         public int IndexOf(object item)
         {
@@ -252,20 +230,12 @@
         }
 
         /// <inheritdoc/>
->>>>>>> 8b5b421a
         public IEnumerator<SeriesOrdinate<TIndex, TValue>> GetEnumerator()
         {
             return _seriesOrdinates.GetEnumerator();
         }
 
-<<<<<<< HEAD
-        /// <summary>
-        /// Returns an enumerator that iterates through the collection.
-        /// </summary>
-        /// <returns>An enumerator for the collection.</returns>
-=======
-        /// <inheritdoc/>
->>>>>>> 8b5b421a
+        /// <inheritdoc/>
         IEnumerator IEnumerable.GetEnumerator()
         {
             return GetEnumerator();
