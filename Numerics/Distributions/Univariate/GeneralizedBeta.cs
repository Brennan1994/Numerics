--- conflicted
+++ resolved
@@ -28,10 +28,6 @@
 * THIS SOFTWARE, EVEN IF ADVISED OF THE POSSIBILITY OF SUCH DAMAGE.
 * **/
 
-<<<<<<< HEAD
-using Numerics.Mathematics.SpecialFunctions;
-=======
->>>>>>> 160377d9
 using System;
 using System.Collections.Generic;
 
