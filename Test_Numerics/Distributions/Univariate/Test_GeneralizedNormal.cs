--- conflicted
+++ resolved
@@ -162,8 +162,6 @@
                 return gn.InverseCDF(p);
             }, gno.GetParameters);
 
-<<<<<<< HEAD
-=======
 
             var stopWatch = new Stopwatch();
             stopWatch.Start();
@@ -180,7 +178,6 @@
 
 
 
->>>>>>> 0d78ecc4
         }
 
         /// <summary>
